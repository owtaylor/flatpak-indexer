--- conflicted
+++ resolved
@@ -2,18 +2,16 @@
 
 set +e -x
 
-<<<<<<< HEAD
+# These are set to build-time specific location when building the Red Hat-internal
+# image; unset them to avoid breaking things at runtime.
+unset REQUESTS_CA_BUNDLE
+unset GIT_SSL_CAINFO
+
 if [ "$#" -eq 0 ] ; then
     TESTS=( tests )
 else
     TESTS=( "$@" )
 fi
-=======
-# These are set to build-time specific location when building the Red Hat-internal
-# image; unset them to avoid breaking things at runtime.
-unset REQUESTS_CA_BUNDLE
-unset GIT_SSL_CAINFO
->>>>>>> c54ffb08
 
 pytest \
     --cov=flatpak_indexer \
